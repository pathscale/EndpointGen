# The version of the endpoint-gen binary that this project requires
[binary]
<<<<<<< HEAD
version = "0.3"
=======
>>>>>>> 6fd67126
version = "0.4.1"

# The version of endpoint-libs that this project uses
[libs]
version = "1.0.4" <|MERGE_RESOLUTION|>--- conflicted
+++ resolved
@@ -1,9 +1,5 @@
 # The version of the endpoint-gen binary that this project requires
 [binary]
-<<<<<<< HEAD
-version = "0.3"
-=======
->>>>>>> 6fd67126
 version = "0.4.1"
 
 # The version of endpoint-libs that this project uses
